<<<<<<< HEAD
[![Mailing list : test](http://img.shields.io/badge/Email-gray.svg?style=for-the-badge&logo=gmail)](mailto:hello@silero.ai) [![Mailing list : test](http://img.shields.io/badge/Telegram-blue.svg?style=for-the-badge&logo=telegram)](https://t.me/silero_speech) [![License: CC BY-NC 4.0](https://img.shields.io/badge/License-MIT-lightgrey.svg?style=for-the-badge)](https://github.com/snakers4/silero-vad/blob/master/LICENSE)

[![Open In Colab](https://colab.research.google.com/assets/colab-badge.svg)](https://colab.research.google.com/github/snakers4/silero-vad/blob/master/silero-vad.ipynb)

![header](https://user-images.githubusercontent.com/12515440/89997349-b3523080-dc94-11ea-9906-ca2e8bc50535.png)

<br/>
<h1 align="center">Silero VAD</h1>
<br/>

**Silero VAD** - pre-trained enterprise-grade [Voice Activity Detector](https://en.wikipedia.org/wiki/Voice_activity_detection) (also see our [STT models](https://github.com/snakers4/silero-models)).

This repository also includes Number Detector and Language classifier [models](https://github.com/snakers4/silero-vad/wiki/Other-Models)

<br/>

<p align="center">
  <img src="https://user-images.githubusercontent.com/36505480/145007002-8473f909-5985-4942-bbcf-9ac86d156c2f.png" />
</p>

<details>
<summary>Real Time Example</summary>
  
https://user-images.githubusercontent.com/36505480/144874384-95f80f6d-a4f1-42cc-9be7-004c891dd481.mp4
  
</details>

<br/>
<h2 align="center">Key Features</h2>
<br/>

- **High accuracy**

  Silero VAD has [excellent results](https://github.com/snakers4/silero-vad/wiki/Quality-Metrics#vs-other-available-solutions) on speech detection tasks.
  
- **Fast**

  One audio chunk (30+ ms) [takes](https://github.com/snakers4/silero-vad/wiki/Performance-Metrics#silero-vad-performance-metrics) around **1ms** to be processed on a single CPU thread. Using batching or GPU can also improve performance considerably.

- **Lightweight**

  JIT model is less than one megabyte in size.

- **General**

  Silero VAD was trained on huge corpora that include over **100** languages and it performs well on audios from different domains with various background noise and quality levels.

- **Flexible sampling rate**

  Silero VAD [supports](https://github.com/snakers4/silero-vad/wiki/Quality-Metrics#sample-rate-comparison)  **8000 Hz** and **16000 Hz** [sampling rates](https://en.wikipedia.org/wiki/Sampling_(signal_processing)#Sampling_rate).

- **Flexible chunk size**

  Model was trained on audio chunks of different lengths. **30 ms**, **60 ms** and **100 ms** long chunks are supported directly, others may work as well.

<br/>
<h2 align="center">Typical Use Cases</h2>
<br/>

- Voice activity detection for IOT / edge / mobile use cases
- Data cleaning and preparation, voice detection in general
- Telephony and call-center automation, voice bots
- Voice interfaces

<br/>
<h2 align="center">Links</h2>
<br/>


- [Examples and Dependencies](https://github.com/snakers4/silero-vad/wiki/Examples-and-Dependencies#dependencies)
- [Quality Metrics](https://github.com/snakers4/silero-vad/wiki/Quality-Metrics)
- [Performance Metrics](https://github.com/snakers4/silero-vad/wiki/Performance-Metrics)
- Number Detector and Language classifier [models](https://github.com/snakers4/silero-vad/wiki/Other-Models)
- [Versions and Available Models](https://github.com/snakers4/silero-vad/wiki/Version-history-and-Available-Models)

<br/>
<h2 align="center">Get In Touch</h2>
<br/>

Try our models, create an [issue](https://github.com/snakers4/silero-vad/issues/new), start a [discussion](https://github.com/snakers4/silero-vad/discussions/new), join our telegram [chat](https://t.me/silero_speech), [email](mailto:hello@silero.ai) us, read our [news](https://t.me/silero_news).

Please see our [wiki](https://github.com/snakers4/silero-models/wiki) and [tiers](https://github.com/snakers4/silero-models/wiki/Licensing-and-Tiers) for relevant information and [email](mailto:hello@silero.ai) us directly.

**Citations**

```
@misc{Silero VAD,
  author = {Silero Team},
  title = {Silero VAD: pre-trained enterprise-grade Voice Activity Detector (VAD), Number Detector and Language Classifier},
  year = {2021},
  publisher = {GitHub},
  journal = {GitHub repository},
  howpublished = {\url{https://github.com/snakers4/silero-vad}},
  commit = {insert_some_commit_here},
  email = {hello@silero.ai}
}
```
=======
[![Mailing list : test](http://img.shields.io/badge/Email-gray.svg?style=for-the-badge&logo=gmail)](mailto:hello@silero.ai) [![Mailing list : test](http://img.shields.io/badge/Telegram-blue.svg?style=for-the-badge&logo=telegram)](https://t.me/silero_speech) [![License: CC BY-NC 4.0](https://img.shields.io/badge/License-MIT-lightgrey.svg?style=for-the-badge)](https://github.com/snakers4/silero-vad/blob/master/LICENSE) 
 
[![Open on Torch Hub](https://img.shields.io/badge/Torch-Hub-red?logo=pytorch&style=for-the-badge)](https://pytorch.org/hub/snakers4_silero-vad_vad/)

[![Open In Colab](https://colab.research.google.com/assets/colab-badge.svg)](https://colab.research.google.com/github/snakers4/silero-vad/blob/master/silero-vad.ipynb)

![header](https://user-images.githubusercontent.com/12515440/89997349-b3523080-dc94-11ea-9906-ca2e8bc50535.png)

- [Silero VAD](#silero-vad)
  - [TLDR](#tldr)
    - [Live Demonstration](#live-demonstration)
  - [Getting Started](#getting-started)
    - [Pre-trained Models](#pre-trained-models)
    - [Version History](#version-history)
    - [PyTorch](#pytorch)
      - [VAD](#vad)
      - [Number Detector](#number-detector)
      - [Language Classifier](#language-classifier)
    - [ONNX](#onnx)
      - [VAD](#vad-1)
      - [Number Detector](#number-detector-1)
      - [Language Classifier](#language-classifier-1)
  - [Metrics](#metrics)
    - [Performance Metrics](#performance-metrics)
      - [Streaming Latency](#streaming-latency)
      - [Full Audio Throughput](#full-audio-throughput)
    - [VAD Quality Metrics](#vad-quality-metrics)
  - [FAQ](#faq)
    - [VAD Parameter Fine Tuning](#vad-parameter-fine-tuning)
      - [Classic way](#classic-way)
      - [Adaptive way](#adaptive-way)
    - [How VAD Works](#how-vad-works)
    - [VAD Quality Metrics Methodology](#vad-quality-metrics-methodology)
    - [How Number Detector Works](#how-number-detector-works)
    - [How Language Classifier Works](#how-language-classifier-works)
  - [Contact](#contact)
    - [Get in Touch](#get-in-touch)
    - [Commercial Inquiries](#commercial-inquiries)
  - [Further reading](#further-reading)
  - [Citations](#citations)


# Silero VAD
![image](https://user-images.githubusercontent.com/36505480/107667211-06cf2680-6c98-11eb-9ee5-37eb4596260f.png)

## TLDR

**Silero VAD: pre-trained enterprise-grade Voice Activity Detector (VAD), Number Detector and Language Classifier.**
Enterprise-grade Speech Products made refreshingly simple (also see our [STT](https://github.com/snakers4/silero-models) models).

Currently, there are hardly any high quality / modern / free / public voice activity detectors except for WebRTC Voice Activity Detector ([link](https://github.com/wiseman/py-webrtcvad)). WebRTC though starts to show its age and it suffers from many false positives.

Also in some cases it is crucial to be able to anonymize large-scale spoken corpora (i.e. remove personal data). Typically personal data is considered to be private / sensitive if it contains (i) a name (ii) some private ID. Name recognition is a highly subjective matter and it depends on locale and business case, but Voice Activity and Number Detection are quite general tasks.

**Key features:**

- Modern, portable;
- Low memory footprint;
- Superior metrics to WebRTC;
- Trained on huge spoken corpora and noise / sound libraries;
- Slower than WebRTC, but fast enough for IOT / edge / mobile applications;
- Unlike WebRTC (which mostly tells silence from voice), our VAD can tell voice from noise / music / silence;

**Typical use cases:**

- Spoken corpora anonymization;
- Can be used together with WebRTC;
- Voice activity detection for IOT / edge / mobile use cases;
- Data cleaning and preparation, number and voice detection in general;
- PyTorch and ONNX can be used with a wide variety of deployment options and backends in mind; 

### Live Demonstration

For more information, please see [examples](https://github.com/snakers4/silero-vad/tree/master/examples).

https://user-images.githubusercontent.com/28188499/116685087-182ff100-a9b2-11eb-927d-ed9f621226ee.mp4

https://user-images.githubusercontent.com/8079748/117580455-4622dd00-b0f8-11eb-858d-e6368ed4eada.mp4

## Getting Started

The models are small enough to be included directly into this repository. Newer models will supersede older models directly.

### Pre-trained Models

**Currently we provide the following endpoints:**

| model=                     | Params | Model type          | Streaming | Languages                  | PyTorch            | ONNX               | Colab                                                                                                                                                                   |
| -------------------------- | ------ | ------------------- | --------- | -------------------------- | ------------------ | ------------------ | ----------------------------------------------------------------------------------------------------------------------------------------------------------------------- |
| `'silero_vad'`             | 1.1M   | VAD                 | Yes       | `ru`, `en`, `de`, `es` (*) | :heavy_check_mark: | :heavy_check_mark: | [![Open In Colab](https://colab.research.google.com/assets/colab-badge.svg)](https://colab.research.google.com/github/snakers4/silero-vad/blob/master/silero-vad.ipynb) |
| `'silero_vad_micro'`       | 10K    | VAD                 | Yes       | `ru`, `en`, `de`, `es` (*) | :heavy_check_mark: | :heavy_check_mark: | [![Open In Colab](https://colab.research.google.com/assets/colab-badge.svg)](https://colab.research.google.com/github/snakers4/silero-vad/blob/master/silero-vad.ipynb) |
| `'silero_vad_micro_8k'`    | 10K    | VAD                 | Yes       | `ru`, `en`, `de`, `es` (*) | :heavy_check_mark: | :heavy_check_mark: | [![Open In Colab](https://colab.research.google.com/assets/colab-badge.svg)](https://colab.research.google.com/github/snakers4/silero-vad/blob/master/silero-vad.ipynb) |
| `'silero_vad_mini'`        | 100K   | VAD                 | Yes       | `ru`, `en`, `de`, `es` (*) | :heavy_check_mark: | :heavy_check_mark: | [![Open In Colab](https://colab.research.google.com/assets/colab-badge.svg)](https://colab.research.google.com/github/snakers4/silero-vad/blob/master/silero-vad.ipynb) |
| `'silero_vad_mini_8k'`     | 100K   | VAD                 | Yes       | `ru`, `en`, `de`, `es` (*) | :heavy_check_mark: | :heavy_check_mark: | [![Open In Colab](https://colab.research.google.com/assets/colab-badge.svg)](https://colab.research.google.com/github/snakers4/silero-vad/blob/master/silero-vad.ipynb) |
| `'silero_number_detector'` | 1.1M   | Number Detector     | No        | `ru`, `en`, `de`, `es`     | :heavy_check_mark: | :heavy_check_mark: | [![Open In Colab](https://colab.research.google.com/assets/colab-badge.svg)](https://colab.research.google.com/github/snakers4/silero-vad/blob/master/silero-vad.ipynb) |
| `'silero_lang_detector'`   | 1.1M   | Language Classifier | No        | `ru`, `en`, `de`, `es`     | :heavy_check_mark: | :heavy_check_mark: | [![Open In Colab](https://colab.research.google.com/assets/colab-badge.svg)](https://colab.research.google.com/github/snakers4/silero-vad/blob/master/silero-vad.ipynb) |
| ~~`'silero_lang_detector_116'`~~   | ~~1.7M~~   | ~~Language Classifier~~ ||| | ||
| `'silero_lang_detector_95'`   | 4.7M   | Language Classifier | No        |   [95 languages](https://github.com/snakers4/silero-vad/blob/master/files/lang_dict_95.json)   | :heavy_check_mark: | :heavy_check_mark: | [![Open In Colab](https://colab.research.google.com/assets/colab-badge.svg)](https://colab.research.google.com/github/snakers4/silero-vad/blob/master/silero-vad.ipynb) |

(*) Though explicitly trained on these languages, VAD should work on any Germanic, Romance or Slavic Languages out of the box.

What models do:

- VAD - detects speech;
- Number Detector  - detects spoken numbers (i.e. thirty five);
- Language Classifier - classifies utterances between language;
- Language Classifier 95 - classifies among 95 languages as well as 58 language groups (mutually intelligible languages -> same group)

### Version History

**Version history:**

| Version | Date       | Comment                                                                                                                     |
| ------- | ---------- | --------------------------------------------------------------------------------------------------------------------------- |
| `v1`    | 2020-12-15 | Initial release                                                                                                             |
| `v1.1`  | 2020-12-24 | better vad models compatible with chunks shorter than 250 ms                                                                |
| `v1.2`  | 2020-12-30 | Number Detector added                                                                                                       |
| `v2`    | 2021-01-11 | Add Language Classifier heads (en, ru, de, es)                                                                              |
| `v2.1`  | 2021-02-11 | Add micro (10k params) VAD models                                                                                           |
| `v2.2`  | 2021-03-22 | Add micro 8000 sample rate VAD models                                                                                       |
| `v2.3`  | 2021-04-12 | Add mini (100k params) VAD models (8k and 16k sample rate)  + **new** adaptive utils for full audio and single audio stream |
| `v2.4`  | 2021-07-09 | Add 116 languages classifier and group classifier |
| `v2.4`  | 2021-07-09 | Deleted 116 language classifier, added 95 language classifier instead (get rid of lowspoken languages for quality improvement) 
|

### PyTorch

[![Open In Colab](https://colab.research.google.com/assets/colab-badge.svg)](https://colab.research.google.com/github/snakers4/silero-vad/blob/master/silero-vad.ipynb)

We are keeping the colab examples up-to-date, but you can manually manage your dependencies:

- `pytorch` >= 1.7.1 (there were breaking changes in `torch.hub` introduced in 1.7);
- `torchaudio` >= 0.7.2 (used only for IO and resampling, can be easily replaced);
- `soundfile` >= 0.10.3 (used as a default backend for torchaudio, can be replaced);

All of the dependencies except for PyTorch are superficial and for utils / example only. You can use any libraries / pipelines that read files and resample into 16 kHz.

#### VAD

[![Open on Torch Hub](https://img.shields.io/badge/Torch-Hub-red?logo=pytorch&style=for-the-badge)](https://pytorch.org/hub/snakers4_silero-vad_vad/)

```python
import torch
torch.set_num_threads(1)
from pprint import pprint

model, utils = torch.hub.load(repo_or_dir='snakers4/silero-vad',
                              model='silero_vad',
                              force_reload=True)

(get_speech_ts,
 get_speech_ts_adaptive,
 _, read_audio,
 _, _, _) = utils

files_dir = torch.hub.get_dir() + '/snakers4_silero-vad_master/files'

wav = read_audio(f'{files_dir}/en.wav')
# full audio
# get speech timestamps from full audio file

# classic way
speech_timestamps = get_speech_ts(wav, model,
                                  num_steps=4)
pprint(speech_timestamps)

# adaptive way
speech_timestamps = get_speech_ts_adaptive(wav, model)
pprint(speech_timestamps)
```

#### Number Detector

[![Open on Torch Hub](https://img.shields.io/badge/Torch-Hub-red?logo=pytorch&style=for-the-badge)](https://pytorch.org/hub/snakers4_silero-vad_number/)

```python
import torch
torch.set_num_threads(1)
from pprint import pprint

model, utils = torch.hub.load(repo_or_dir='snakers4/silero-vad',
                              model='silero_number_detector',
                              force_reload=True)

(get_number_ts,
 _, read_audio,
 _, _) = utils

files_dir = torch.hub.get_dir() + '/snakers4_silero-vad_master/files'

wav = read_audio(f'{files_dir}/en_num.wav')
# full audio
# get number timestamps from full audio file
number_timestamps = get_number_ts(wav, model)

pprint(number_timestamps)
```

#### Language Classifier 
##### 4 languages

[![Open on Torch Hub](https://img.shields.io/badge/Torch-Hub-red?logo=pytorch&style=for-the-badge)](https://pytorch.org/hub/snakers4_silero-vad_language/)

```python
import torch
torch.set_num_threads(1)
from pprint import pprint

model, utils = torch.hub.load(repo_or_dir='snakers4/silero-vad',
                              model='silero_lang_detector',
                              force_reload=True)

get_language, read_audio = utils

files_dir = torch.hub.get_dir() + '/snakers4_silero-vad_master/files'

wav = read_audio(f'{files_dir}/de.wav')
language = get_language(wav, model)

pprint(language)
```

##### 95 languages

[![Open on Torch Hub](https://img.shields.io/badge/Torch-Hub-red?logo=pytorch&style=for-the-badge)](https://pytorch.org/hub/snakers4_silero-vad_language/)

```python
import torch
torch.set_num_threads(1)
from pprint import pprint

model, lang_dict, lang_group_dict,  utils = torch.hub.load(
                              repo_or_dir='snakers4/silero-vad',
                              model='silero_lang_detector_95',
                              force_reload=True)

get_language_and_group, read_audio = utils

files_dir = torch.hub.get_dir() + '/snakers4_silero-vad_master/files'

wav = read_audio(f'{files_dir}/de.wav')
languages, language_groups = get_language_and_group(wav, model, lang_dict, lang_group_dict, top_n=2)

for i in languages:
  pprint(f'Language: {i[0]} with prob {i[-1]}')

for i in language_groups:
  pprint(f'Language group: {i[0]} with prob {i[-1]}')
```

### ONNX

[![Open In Colab](https://colab.research.google.com/assets/colab-badge.svg)](https://colab.research.google.com/github/snakers4/silero-vad/blob/master/silero-vad.ipynb)

You can run our models everywhere, where you can import the ONNX model or run ONNX runtime.

#### VAD

```python
import torch
import onnxruntime
from pprint import pprint

_, utils = torch.hub.load(repo_or_dir='snakers4/silero-vad',
                              model='silero_vad',
                              force_reload=True)

(get_speech_ts,
 get_speech_ts_adaptive,
 _, read_audio,
 _, _, _) = utils

files_dir = torch.hub.get_dir() + '/snakers4_silero-vad_master/files'

def init_onnx_model(model_path: str):
    return onnxruntime.InferenceSession(model_path)

def validate_onnx(model, inputs):
    with torch.no_grad():
        ort_inputs = {'input': inputs.cpu().numpy()}
        outs = model.run(None, ort_inputs)
        outs = [torch.Tensor(x) for x in outs]
    return outs[0]
    
model = init_onnx_model(f'{files_dir}/model.onnx')
wav = read_audio(f'{files_dir}/en.wav')

# get speech timestamps from full audio file

# classic way
speech_timestamps = get_speech_ts(wav, model, num_steps=4, run_function=validate_onnx) 
pprint(speech_timestamps)

# adaptive way
speech_timestamps = get_speech_ts(wav, model, run_function=validate_onnx) 
pprint(speech_timestamps)
```

#### Number Detector

```python
import torch
import onnxruntime
from pprint import pprint

model, utils = torch.hub.load(repo_or_dir='snakers4/silero-vad',
                              model='silero_number_detector',
                              force_reload=True)

(get_number_ts,
 _, read_audio,
 _, _) = utils

files_dir = torch.hub.get_dir() + '/snakers4_silero-vad_master/files'

def init_onnx_model(model_path: str):
    return onnxruntime.InferenceSession(model_path)

def validate_onnx(model, inputs):
    with torch.no_grad():
        ort_inputs = {'input': inputs.cpu().numpy()}
        outs = model.run(None, ort_inputs)
        outs = [torch.Tensor(x) for x in outs]
    return outs
    
model = init_onnx_model(f'{files_dir}/number_detector.onnx')
wav = read_audio(f'{files_dir}/en_num.wav')

# get speech timestamps from full audio file
number_timestamps = get_number_ts(wav, model, run_function=validate_onnx) 
pprint(number_timestamps)
```

#### Language Classifier
##### 4 languages

```python
import torch
import onnxruntime
from pprint import pprint

model, utils = torch.hub.load(repo_or_dir='snakers4/silero-vad',
                              model='silero_lang_detector',
                              force_reload=True)
                              
get_language, read_audio = utils

files_dir = torch.hub.get_dir() + '/snakers4_silero-vad_master/files'

def init_onnx_model(model_path: str):
    return onnxruntime.InferenceSession(model_path)

def validate_onnx(model, inputs):
    with torch.no_grad():
        ort_inputs = {'input': inputs.cpu().numpy()}
        outs = model.run(None, ort_inputs)
        outs = [torch.Tensor(x) for x in outs]
    return outs
    
model = init_onnx_model(f'{files_dir}/number_detector.onnx')
wav = read_audio(f'{files_dir}/de.wav')

language = get_language(wav, model, run_function=validate_onnx)
print(language)
```

##### 95 languages

```python
import torch
import onnxruntime
from pprint import pprint

model, lang_dict, lang_group_dict,  utils = torch.hub.load(
                              repo_or_dir='snakers4/silero-vad',
                              model='silero_lang_detector_95',
                              force_reload=True)
                              
get_language_and_group, read_audio = utils

files_dir = torch.hub.get_dir() + '/snakers4_silero-vad_master/files'

def init_onnx_model(model_path: str):
    return onnxruntime.InferenceSession(model_path)

def validate_onnx(model, inputs):
    with torch.no_grad():
        ort_inputs = {'input': inputs.cpu().numpy()}
        outs = model.run(None, ort_inputs)
        outs = [torch.Tensor(x) for x in outs]
    return outs
    
model = init_onnx_model(f'{files_dir}/lang_classifier_95.onnx')
wav = read_audio(f'{files_dir}/de.wav')

languages, language_groups = get_language_and_group(wav, model, lang_dict, lang_group_dict, top_n=2, run_function=validate_onnx)

for i in languages:
  pprint(f'Language: {i[0]} with prob {i[-1]}')

for i in language_groups:
  pprint(f'Language group: {i[0]} with prob {i[-1]}')

```
[![Open on Torch Hub](https://img.shields.io/badge/Torch-Hub-red?logo=pytorch&style=for-the-badge)](https://pytorch.org/hub/snakers4_silero-vad_language/)

## Metrics

### Performance Metrics

All speed test were run on AMD Ryzen Threadripper 3960X using only 1 thread: 
```
torch.set_num_threads(1) # pytorch
ort_session.intra_op_num_threads = 1 # onnx
ort_session.inter_op_num_threads = 1 # onnx
```

#### Streaming Latency

Streaming latency depends on 2 variables:

- **num_steps** - number of windows to split each audio chunk into. Our post-processing class keeps previous chunk in memory (250 ms), so new chunk (also 250 ms) is appended to it. The resulting big chunk (500 ms) is split into **num_steps** overlapping windows, each 250 ms long.

- **number of audio streams**

So **batch size** for streaming is **num_steps * number of audio streams**. Time between receiving new audio chunks and getting results is shown in picture:

| Batch size | Pytorch model time, ms | Onnx model time, ms |
| :--------: | :--------------------: | :-----------------: |
|   **2**    |           9            |          2          |
|   **4**    |           11           |          4          |
|   **8**    |           14           |          7          |
|   **16**   |           19           |         12          |
|   **40**   |           36           |         29          |
|   **80**   |           64           |         55          |
|  **120**   |           96           |         85          |
|  **200**   |          157           |         137         |

#### Full Audio Throughput

**RTS** (seconds of audio processed per second, real time speed, or 1 / RTF) for full audio processing depends on **num_steps** (see previous paragraph) and **batch size** (bigger is better).

| Batch size | num_steps | Pytorch model RTS | Onnx model RTS |
| :--------: | :-------: | :---------------: | :------------: |
|   **40**   |   **4**   |        68         |       86       |
|   **40**   |   **8**   |        34         |       43       |
|   **80**   |   **4**   |        78         |       91       |
|   **80**   |   **8**   |        39         |       45       |
|  **120**   |   **4**   |        78         |       88       |
|  **120**   |   **8**   |        39         |       44       |
|  **200**   |   **4**   |        80         |       91       |
|  **200**   |   **8**   |        40         |       46       |

### VAD Quality Metrics

We use random 250 ms audio chunks for validation. Speech to non-speech ratio among chunks is about ~50/50 (i.e. balanced). Speech chunks are sampled from real audios in four different languages (English, Russian, Spanish, German), then random background noise is added to some of them (~40%). 

Since our VAD (only VAD, other networks are more flexible) was trained on chunks of the same length, model's output is just one float from 0 to 1 - **speech probability**. We use speech probabilities as thresholds for precision-recall curve. This can be extended to 100 - 150 ms. Less than 100 - 150 ms cannot be distinguished as speech with confidence.

[Webrtc](https://github.com/wiseman/py-webrtcvad) splits audio into frames, each frame has corresponding number (0 **or** 1). We use 30ms frames for webrtc, so each 250 ms chunk is split into 8 frames, their **mean** value is used as a threshold for plot.

[Auditok](https://github.com/amsehili/auditok) - logic same as Webrtc, but we use 50ms frames.

![image](https://user-images.githubusercontent.com/36505480/107667211-06cf2680-6c98-11eb-9ee5-37eb4596260f.png)

## FAQ

### VAD Parameter Fine Tuning

#### Classic way

**This is straightforward classic method `get_speech_ts` where thresholds (`trig_sum` and `neg_trig_sum`) are specified by users**
- Among others, we provide several [utils](https://github.com/snakers4/silero-vad/blob/8b28767292b424e3e505c55f15cd3c4b91e4804b/utils.py#L52-L59) to simplify working with VAD;
- We provide sensible basic hyper-parameters that work for us, but your case can be different;
- `trig_sum` - overlapping windows are used for each audio chunk, trig sum defines average probability among those windows for switching into triggered state (speech state);
- `neg_trig_sum` - same as `trig_sum`, but for switching from triggered to non-triggered state (non-speech)
- `num_steps` - nubmer of overlapping windows to split audio chunk into (we recommend 4 or 8)
- `num_samples_per_window` - number of samples in each window, our models were trained using `4000` samples (250 ms) per window, so this is preferable value (lesser values reduce [quality](https://github.com/snakers4/silero-vad/issues/2#issuecomment-750840434));
- `min_speech_samples` - minimum speech chunk duration in samples
- `min_silence_samples` - minimum silence duration in samples between to separate speech chunks

Optimal parameters may vary per domain, but we provided a tiny tool to learn the best parameters. You can invoke `speech_timestamps` with visualize_probs=True (`pandas` required):

```
speech_timestamps = get_speech_ts(wav, model,
                                  num_samples_per_window=4000,
                                  num_steps=4,
                                  visualize_probs=True)
```

#### Adaptive way

**Adaptive algorithm (`get_speech_ts_adaptive`) automatically selects thresholds (`trig_sum` and `neg_trig_sum`) based on median speech probabilities over the whole audio, SOME ARGUMENTS VARY FROM THE CLASSIC WAY FUNCTION ARGUMENTS**
- `batch_size` - batch size to feed to silero VAD (default - `200`)
- `step` - step size in samples, (default - `500`) (`num_samples_per_window` / `num_steps` from classic method)
- `num_samples_per_window` -  number of samples in each window, our models were trained using `4000` samples (250 ms) per window, so this is preferable value (lesser values reduce [quality](https://github.com/snakers4/silero-vad/issues/2#issuecomment-750840434));
- `min_speech_samples` - minimum speech chunk duration in samples (default - `10000`)
- `min_silence_samples` - minimum silence duration in samples between to separate speech chunks (default - `4000`)
- `speech_pad_samples` - widen speech by this amount of samples each side (default - `2000`)

```
speech_timestamps = get_speech_ts_adaptive(wav, model,
                                  num_samples_per_window=4000,
                                  step=500,
                                  visualize_probs=True)
```


The chart should looks something like this:

![image](https://user-images.githubusercontent.com/12515440/106242896-79142580-6219-11eb-9add-fa7195d6fd26.png)

With this particular example you can try shorter chunks (`num_samples_per_window=1600`), but this results in too much noise:

![image](https://user-images.githubusercontent.com/12515440/106243014-a8c32d80-6219-11eb-8374-969f372807f1.png)


### How VAD Works

- Audio is split into 250 ms chunks (you can choose any chunk size, but quality with chunks shorter than 100ms will suffer and there will be more false positives and "unnatural" pauses);
- VAD keeps record of a previous chunk (or zeros at the beginning of the stream);
- Then this 500 ms audio (250 ms + 250 ms) is split into N (typically 4 or 8) windows and the model is applied to this window batch. Each window is 250 ms long (naturally, windows overlap);
- Then probability is averaged across these windows;
- Though typically pauses in speech are 300 ms+ or longer (pauses less than 200-300ms are typically not meaninful), it is hard to confidently classify speech vs noise / music on very short chunks (i.e. 30 - 50ms);
- ~~We are working on lifting this limitation, so that you can use 100 - 125ms windows~~;

### VAD Quality Metrics Methodology

Please see [Quality Metrics](#quality-metrics)

### How Number Detector Works

- It is recommended to split long audio into short ones (< 15s) and apply model on each of them;
- Number Detector can classify if the whole audio contains a number, or if each audio frame contains a number;
- Audio is splitted into frames in a certain way, so, having a per-frame output, we can restore timing bounds for a numbers with an accuracy of about 0.2s;

### How Language Classifier Works

- **99%** validation accuracy
- Language classifier was trained using audio samples in 4 languages: **Russian**, **English**, **Spanish**, **German**
- More languages TBD
- Arbitrary audio length can be used, although network was trained using audio shorter than 15 seconds

### How Language Classifier 95 Works

- **85%** validation accuracy among 95 languages, **90%** validation accuracy among [58 language groups](https://github.com/snakers4/silero-vad/blob/master/files/lang_group_dict_95.json)
- Language classifier 95 was trained using audio samples in [95 languages](https://github.com/snakers4/silero-vad/blob/master/files/lang_dict_95.json)
- Arbitrary audio length can be used, although network was trained using audio shorter than 20 seconds

## Contact

### Get in Touch

Try our models, create an [issue](https://github.com/snakers4/silero-vad/issues/new), start a [discussion](https://github.com/snakers4/silero-vad/discussions/new), join our telegram [chat](https://t.me/silero_speech), [email](mailto:hello@silero.ai) us, read our [news](https://t.me/silero_news).

### Commercial Inquiries

Please see our [wiki](https://github.com/snakers4/silero-models/wiki) and [tiers](https://github.com/snakers4/silero-models/wiki/Licensing-and-Tiers) for relevant information and [email](mailto:hello@silero.ai) us directly.

## Further reading

### General

- Silero-models - https://github.com/snakers4/silero-models
- Nice [thread](https://github.com/snakers4/silero-vad/discussions/16#discussioncomment-305830) in discussions

### English

- STT:
  - Towards an Imagenet Moment For Speech-To-Text - [link](https://thegradient.pub/towards-an-imagenet-moment-for-speech-to-text/)
  - A Speech-To-Text Practitioners Criticisms of Industry and Academia - [link](https://thegradient.pub/a-speech-to-text-practitioners-criticisms-of-industry-and-academia/)
  - Modern Google-level STT Models Released - [link](https://habr.com/ru/post/519562/)

- TTS:
  - High-Quality Text-to-Speech Made Accessible, Simple and Fast - [link](https://habr.com/ru/post/549482/)

- VAD:
  - Modern Portable Voice Activity Detector Released - [link](https://habr.com/ru/post/537276/)

- Text Enhancement:
  - We have published a model for text repunctuation and recapitalization for four languages - [link](https://habr.com/ru/post/581960/) 

### Chinese

- STT:
  - 迈向语音识别领域的 ImageNet 时刻 - [link](https://www.infoq.cn/article/4u58WcFCs0RdpoXev1E2)
  - 语音领域学术界和工业界的七宗罪 - [link](https://www.infoq.cn/article/lEe6GCRjF1CNToVITvNw)

### Russian

- STT
  - Последние обновления моделей распознавания речи из Silero Models - [link](https://habr.com/ru/post/577630/) 
  - Сжимаем трансформеры: простые, универсальные и прикладные способы cделать их компактными и быстрыми - [link](https://habr.com/ru/post/563778/)
  - Ультимативное сравнение систем распознавания речи: Ashmanov, Google, Sber, Silero, Tinkoff, Yandex - [link](https://habr.com/ru/post/559640/)
  - Мы опубликовали современные STT модели сравнимые по качеству с Google - [link](https://habr.com/ru/post/519564/)
  - Понижаем барьеры на вход в распознавание речи - [link](https://habr.com/ru/post/494006/)
  - Огромный открытый датасет русской речи версия 1.0 - [link](https://habr.com/ru/post/474462/)
  - Насколько Быстрой Можно Сделать Систему STT? - [link](https://habr.com/ru/post/531524/)
  - Наша система Speech-To-Text - [link](https://www.silero.ai/tag/our-speech-to-text/)
  - Speech To Text - [link](https://www.silero.ai/tag/speech-to-text/)

- TTS:
  - Мы сделали наш публичный синтез речи еще лучше - [link](https://habr.com/ru/post/563484/)
  - Мы Опубликовали Качественный, Простой, Доступный и Быстрый Синтез Речи - [link](https://habr.com/ru/post/549480/)

- VAD:
  - Модели для Детекции Речи, Чисел и Распознавания Языков - [link](https://www.silero.ai/vad-lang-classifier-number-detector/)
  - Мы опубликовали современный Voice Activity Detector и не только -[link](https://habr.com/ru/post/537274/)

- Text Enhancement:
  - Мы опубликовали модель, расставляющую знаки препинания и заглавные буквы в тексте на четырех языках - [link](https://habr.com/ru/post/581946/)


## Citations

```
@misc{Silero VAD,
  author = {Silero Team},
  title = {Silero VAD: pre-trained enterprise-grade Voice Activity Detector (VAD), Number Detector and Language Classifier},
  year = {2021},
  publisher = {GitHub},
  journal = {GitHub repository},
  howpublished = {\url{https://github.com/snakers4/silero-vad}},
  commit = {insert_some_commit_here},
  email = {hello@silero.ai}
}
```
>>>>>>> a345715b
<|MERGE_RESOLUTION|>--- conflicted
+++ resolved
@@ -1,4 +1,3 @@
-<<<<<<< HEAD
 [![Mailing list : test](http://img.shields.io/badge/Email-gray.svg?style=for-the-badge&logo=gmail)](mailto:hello@silero.ai) [![Mailing list : test](http://img.shields.io/badge/Telegram-blue.svg?style=for-the-badge&logo=telegram)](https://t.me/silero_speech) [![License: CC BY-NC 4.0](https://img.shields.io/badge/License-MIT-lightgrey.svg?style=for-the-badge)](https://github.com/snakers4/silero-vad/blob/master/LICENSE)
 
 [![Open In Colab](https://colab.research.google.com/assets/colab-badge.svg)](https://colab.research.google.com/github/snakers4/silero-vad/blob/master/silero-vad.ipynb)
@@ -95,633 +94,4 @@
   commit = {insert_some_commit_here},
   email = {hello@silero.ai}
 }
-```
-=======
-[![Mailing list : test](http://img.shields.io/badge/Email-gray.svg?style=for-the-badge&logo=gmail)](mailto:hello@silero.ai) [![Mailing list : test](http://img.shields.io/badge/Telegram-blue.svg?style=for-the-badge&logo=telegram)](https://t.me/silero_speech) [![License: CC BY-NC 4.0](https://img.shields.io/badge/License-MIT-lightgrey.svg?style=for-the-badge)](https://github.com/snakers4/silero-vad/blob/master/LICENSE) 
- 
-[![Open on Torch Hub](https://img.shields.io/badge/Torch-Hub-red?logo=pytorch&style=for-the-badge)](https://pytorch.org/hub/snakers4_silero-vad_vad/)
-
-[![Open In Colab](https://colab.research.google.com/assets/colab-badge.svg)](https://colab.research.google.com/github/snakers4/silero-vad/blob/master/silero-vad.ipynb)
-
-![header](https://user-images.githubusercontent.com/12515440/89997349-b3523080-dc94-11ea-9906-ca2e8bc50535.png)
-
-- [Silero VAD](#silero-vad)
-  - [TLDR](#tldr)
-    - [Live Demonstration](#live-demonstration)
-  - [Getting Started](#getting-started)
-    - [Pre-trained Models](#pre-trained-models)
-    - [Version History](#version-history)
-    - [PyTorch](#pytorch)
-      - [VAD](#vad)
-      - [Number Detector](#number-detector)
-      - [Language Classifier](#language-classifier)
-    - [ONNX](#onnx)
-      - [VAD](#vad-1)
-      - [Number Detector](#number-detector-1)
-      - [Language Classifier](#language-classifier-1)
-  - [Metrics](#metrics)
-    - [Performance Metrics](#performance-metrics)
-      - [Streaming Latency](#streaming-latency)
-      - [Full Audio Throughput](#full-audio-throughput)
-    - [VAD Quality Metrics](#vad-quality-metrics)
-  - [FAQ](#faq)
-    - [VAD Parameter Fine Tuning](#vad-parameter-fine-tuning)
-      - [Classic way](#classic-way)
-      - [Adaptive way](#adaptive-way)
-    - [How VAD Works](#how-vad-works)
-    - [VAD Quality Metrics Methodology](#vad-quality-metrics-methodology)
-    - [How Number Detector Works](#how-number-detector-works)
-    - [How Language Classifier Works](#how-language-classifier-works)
-  - [Contact](#contact)
-    - [Get in Touch](#get-in-touch)
-    - [Commercial Inquiries](#commercial-inquiries)
-  - [Further reading](#further-reading)
-  - [Citations](#citations)
-
-
-# Silero VAD
-![image](https://user-images.githubusercontent.com/36505480/107667211-06cf2680-6c98-11eb-9ee5-37eb4596260f.png)
-
-## TLDR
-
-**Silero VAD: pre-trained enterprise-grade Voice Activity Detector (VAD), Number Detector and Language Classifier.**
-Enterprise-grade Speech Products made refreshingly simple (also see our [STT](https://github.com/snakers4/silero-models) models).
-
-Currently, there are hardly any high quality / modern / free / public voice activity detectors except for WebRTC Voice Activity Detector ([link](https://github.com/wiseman/py-webrtcvad)). WebRTC though starts to show its age and it suffers from many false positives.
-
-Also in some cases it is crucial to be able to anonymize large-scale spoken corpora (i.e. remove personal data). Typically personal data is considered to be private / sensitive if it contains (i) a name (ii) some private ID. Name recognition is a highly subjective matter and it depends on locale and business case, but Voice Activity and Number Detection are quite general tasks.
-
-**Key features:**
-
-- Modern, portable;
-- Low memory footprint;
-- Superior metrics to WebRTC;
-- Trained on huge spoken corpora and noise / sound libraries;
-- Slower than WebRTC, but fast enough for IOT / edge / mobile applications;
-- Unlike WebRTC (which mostly tells silence from voice), our VAD can tell voice from noise / music / silence;
-
-**Typical use cases:**
-
-- Spoken corpora anonymization;
-- Can be used together with WebRTC;
-- Voice activity detection for IOT / edge / mobile use cases;
-- Data cleaning and preparation, number and voice detection in general;
-- PyTorch and ONNX can be used with a wide variety of deployment options and backends in mind; 
-
-### Live Demonstration
-
-For more information, please see [examples](https://github.com/snakers4/silero-vad/tree/master/examples).
-
-https://user-images.githubusercontent.com/28188499/116685087-182ff100-a9b2-11eb-927d-ed9f621226ee.mp4
-
-https://user-images.githubusercontent.com/8079748/117580455-4622dd00-b0f8-11eb-858d-e6368ed4eada.mp4
-
-## Getting Started
-
-The models are small enough to be included directly into this repository. Newer models will supersede older models directly.
-
-### Pre-trained Models
-
-**Currently we provide the following endpoints:**
-
-| model=                     | Params | Model type          | Streaming | Languages                  | PyTorch            | ONNX               | Colab                                                                                                                                                                   |
-| -------------------------- | ------ | ------------------- | --------- | -------------------------- | ------------------ | ------------------ | ----------------------------------------------------------------------------------------------------------------------------------------------------------------------- |
-| `'silero_vad'`             | 1.1M   | VAD                 | Yes       | `ru`, `en`, `de`, `es` (*) | :heavy_check_mark: | :heavy_check_mark: | [![Open In Colab](https://colab.research.google.com/assets/colab-badge.svg)](https://colab.research.google.com/github/snakers4/silero-vad/blob/master/silero-vad.ipynb) |
-| `'silero_vad_micro'`       | 10K    | VAD                 | Yes       | `ru`, `en`, `de`, `es` (*) | :heavy_check_mark: | :heavy_check_mark: | [![Open In Colab](https://colab.research.google.com/assets/colab-badge.svg)](https://colab.research.google.com/github/snakers4/silero-vad/blob/master/silero-vad.ipynb) |
-| `'silero_vad_micro_8k'`    | 10K    | VAD                 | Yes       | `ru`, `en`, `de`, `es` (*) | :heavy_check_mark: | :heavy_check_mark: | [![Open In Colab](https://colab.research.google.com/assets/colab-badge.svg)](https://colab.research.google.com/github/snakers4/silero-vad/blob/master/silero-vad.ipynb) |
-| `'silero_vad_mini'`        | 100K   | VAD                 | Yes       | `ru`, `en`, `de`, `es` (*) | :heavy_check_mark: | :heavy_check_mark: | [![Open In Colab](https://colab.research.google.com/assets/colab-badge.svg)](https://colab.research.google.com/github/snakers4/silero-vad/blob/master/silero-vad.ipynb) |
-| `'silero_vad_mini_8k'`     | 100K   | VAD                 | Yes       | `ru`, `en`, `de`, `es` (*) | :heavy_check_mark: | :heavy_check_mark: | [![Open In Colab](https://colab.research.google.com/assets/colab-badge.svg)](https://colab.research.google.com/github/snakers4/silero-vad/blob/master/silero-vad.ipynb) |
-| `'silero_number_detector'` | 1.1M   | Number Detector     | No        | `ru`, `en`, `de`, `es`     | :heavy_check_mark: | :heavy_check_mark: | [![Open In Colab](https://colab.research.google.com/assets/colab-badge.svg)](https://colab.research.google.com/github/snakers4/silero-vad/blob/master/silero-vad.ipynb) |
-| `'silero_lang_detector'`   | 1.1M   | Language Classifier | No        | `ru`, `en`, `de`, `es`     | :heavy_check_mark: | :heavy_check_mark: | [![Open In Colab](https://colab.research.google.com/assets/colab-badge.svg)](https://colab.research.google.com/github/snakers4/silero-vad/blob/master/silero-vad.ipynb) |
-| ~~`'silero_lang_detector_116'`~~   | ~~1.7M~~   | ~~Language Classifier~~ ||| | ||
-| `'silero_lang_detector_95'`   | 4.7M   | Language Classifier | No        |   [95 languages](https://github.com/snakers4/silero-vad/blob/master/files/lang_dict_95.json)   | :heavy_check_mark: | :heavy_check_mark: | [![Open In Colab](https://colab.research.google.com/assets/colab-badge.svg)](https://colab.research.google.com/github/snakers4/silero-vad/blob/master/silero-vad.ipynb) |
-
-(*) Though explicitly trained on these languages, VAD should work on any Germanic, Romance or Slavic Languages out of the box.
-
-What models do:
-
-- VAD - detects speech;
-- Number Detector  - detects spoken numbers (i.e. thirty five);
-- Language Classifier - classifies utterances between language;
-- Language Classifier 95 - classifies among 95 languages as well as 58 language groups (mutually intelligible languages -> same group)
-
-### Version History
-
-**Version history:**
-
-| Version | Date       | Comment                                                                                                                     |
-| ------- | ---------- | --------------------------------------------------------------------------------------------------------------------------- |
-| `v1`    | 2020-12-15 | Initial release                                                                                                             |
-| `v1.1`  | 2020-12-24 | better vad models compatible with chunks shorter than 250 ms                                                                |
-| `v1.2`  | 2020-12-30 | Number Detector added                                                                                                       |
-| `v2`    | 2021-01-11 | Add Language Classifier heads (en, ru, de, es)                                                                              |
-| `v2.1`  | 2021-02-11 | Add micro (10k params) VAD models                                                                                           |
-| `v2.2`  | 2021-03-22 | Add micro 8000 sample rate VAD models                                                                                       |
-| `v2.3`  | 2021-04-12 | Add mini (100k params) VAD models (8k and 16k sample rate)  + **new** adaptive utils for full audio and single audio stream |
-| `v2.4`  | 2021-07-09 | Add 116 languages classifier and group classifier |
-| `v2.4`  | 2021-07-09 | Deleted 116 language classifier, added 95 language classifier instead (get rid of lowspoken languages for quality improvement) 
-|
-
-### PyTorch
-
-[![Open In Colab](https://colab.research.google.com/assets/colab-badge.svg)](https://colab.research.google.com/github/snakers4/silero-vad/blob/master/silero-vad.ipynb)
-
-We are keeping the colab examples up-to-date, but you can manually manage your dependencies:
-
-- `pytorch` >= 1.7.1 (there were breaking changes in `torch.hub` introduced in 1.7);
-- `torchaudio` >= 0.7.2 (used only for IO and resampling, can be easily replaced);
-- `soundfile` >= 0.10.3 (used as a default backend for torchaudio, can be replaced);
-
-All of the dependencies except for PyTorch are superficial and for utils / example only. You can use any libraries / pipelines that read files and resample into 16 kHz.
-
-#### VAD
-
-[![Open on Torch Hub](https://img.shields.io/badge/Torch-Hub-red?logo=pytorch&style=for-the-badge)](https://pytorch.org/hub/snakers4_silero-vad_vad/)
-
-```python
-import torch
-torch.set_num_threads(1)
-from pprint import pprint
-
-model, utils = torch.hub.load(repo_or_dir='snakers4/silero-vad',
-                              model='silero_vad',
-                              force_reload=True)
-
-(get_speech_ts,
- get_speech_ts_adaptive,
- _, read_audio,
- _, _, _) = utils
-
-files_dir = torch.hub.get_dir() + '/snakers4_silero-vad_master/files'
-
-wav = read_audio(f'{files_dir}/en.wav')
-# full audio
-# get speech timestamps from full audio file
-
-# classic way
-speech_timestamps = get_speech_ts(wav, model,
-                                  num_steps=4)
-pprint(speech_timestamps)
-
-# adaptive way
-speech_timestamps = get_speech_ts_adaptive(wav, model)
-pprint(speech_timestamps)
-```
-
-#### Number Detector
-
-[![Open on Torch Hub](https://img.shields.io/badge/Torch-Hub-red?logo=pytorch&style=for-the-badge)](https://pytorch.org/hub/snakers4_silero-vad_number/)
-
-```python
-import torch
-torch.set_num_threads(1)
-from pprint import pprint
-
-model, utils = torch.hub.load(repo_or_dir='snakers4/silero-vad',
-                              model='silero_number_detector',
-                              force_reload=True)
-
-(get_number_ts,
- _, read_audio,
- _, _) = utils
-
-files_dir = torch.hub.get_dir() + '/snakers4_silero-vad_master/files'
-
-wav = read_audio(f'{files_dir}/en_num.wav')
-# full audio
-# get number timestamps from full audio file
-number_timestamps = get_number_ts(wav, model)
-
-pprint(number_timestamps)
-```
-
-#### Language Classifier 
-##### 4 languages
-
-[![Open on Torch Hub](https://img.shields.io/badge/Torch-Hub-red?logo=pytorch&style=for-the-badge)](https://pytorch.org/hub/snakers4_silero-vad_language/)
-
-```python
-import torch
-torch.set_num_threads(1)
-from pprint import pprint
-
-model, utils = torch.hub.load(repo_or_dir='snakers4/silero-vad',
-                              model='silero_lang_detector',
-                              force_reload=True)
-
-get_language, read_audio = utils
-
-files_dir = torch.hub.get_dir() + '/snakers4_silero-vad_master/files'
-
-wav = read_audio(f'{files_dir}/de.wav')
-language = get_language(wav, model)
-
-pprint(language)
-```
-
-##### 95 languages
-
-[![Open on Torch Hub](https://img.shields.io/badge/Torch-Hub-red?logo=pytorch&style=for-the-badge)](https://pytorch.org/hub/snakers4_silero-vad_language/)
-
-```python
-import torch
-torch.set_num_threads(1)
-from pprint import pprint
-
-model, lang_dict, lang_group_dict,  utils = torch.hub.load(
-                              repo_or_dir='snakers4/silero-vad',
-                              model='silero_lang_detector_95',
-                              force_reload=True)
-
-get_language_and_group, read_audio = utils
-
-files_dir = torch.hub.get_dir() + '/snakers4_silero-vad_master/files'
-
-wav = read_audio(f'{files_dir}/de.wav')
-languages, language_groups = get_language_and_group(wav, model, lang_dict, lang_group_dict, top_n=2)
-
-for i in languages:
-  pprint(f'Language: {i[0]} with prob {i[-1]}')
-
-for i in language_groups:
-  pprint(f'Language group: {i[0]} with prob {i[-1]}')
-```
-
-### ONNX
-
-[![Open In Colab](https://colab.research.google.com/assets/colab-badge.svg)](https://colab.research.google.com/github/snakers4/silero-vad/blob/master/silero-vad.ipynb)
-
-You can run our models everywhere, where you can import the ONNX model or run ONNX runtime.
-
-#### VAD
-
-```python
-import torch
-import onnxruntime
-from pprint import pprint
-
-_, utils = torch.hub.load(repo_or_dir='snakers4/silero-vad',
-                              model='silero_vad',
-                              force_reload=True)
-
-(get_speech_ts,
- get_speech_ts_adaptive,
- _, read_audio,
- _, _, _) = utils
-
-files_dir = torch.hub.get_dir() + '/snakers4_silero-vad_master/files'
-
-def init_onnx_model(model_path: str):
-    return onnxruntime.InferenceSession(model_path)
-
-def validate_onnx(model, inputs):
-    with torch.no_grad():
-        ort_inputs = {'input': inputs.cpu().numpy()}
-        outs = model.run(None, ort_inputs)
-        outs = [torch.Tensor(x) for x in outs]
-    return outs[0]
-    
-model = init_onnx_model(f'{files_dir}/model.onnx')
-wav = read_audio(f'{files_dir}/en.wav')
-
-# get speech timestamps from full audio file
-
-# classic way
-speech_timestamps = get_speech_ts(wav, model, num_steps=4, run_function=validate_onnx) 
-pprint(speech_timestamps)
-
-# adaptive way
-speech_timestamps = get_speech_ts(wav, model, run_function=validate_onnx) 
-pprint(speech_timestamps)
-```
-
-#### Number Detector
-
-```python
-import torch
-import onnxruntime
-from pprint import pprint
-
-model, utils = torch.hub.load(repo_or_dir='snakers4/silero-vad',
-                              model='silero_number_detector',
-                              force_reload=True)
-
-(get_number_ts,
- _, read_audio,
- _, _) = utils
-
-files_dir = torch.hub.get_dir() + '/snakers4_silero-vad_master/files'
-
-def init_onnx_model(model_path: str):
-    return onnxruntime.InferenceSession(model_path)
-
-def validate_onnx(model, inputs):
-    with torch.no_grad():
-        ort_inputs = {'input': inputs.cpu().numpy()}
-        outs = model.run(None, ort_inputs)
-        outs = [torch.Tensor(x) for x in outs]
-    return outs
-    
-model = init_onnx_model(f'{files_dir}/number_detector.onnx')
-wav = read_audio(f'{files_dir}/en_num.wav')
-
-# get speech timestamps from full audio file
-number_timestamps = get_number_ts(wav, model, run_function=validate_onnx) 
-pprint(number_timestamps)
-```
-
-#### Language Classifier
-##### 4 languages
-
-```python
-import torch
-import onnxruntime
-from pprint import pprint
-
-model, utils = torch.hub.load(repo_or_dir='snakers4/silero-vad',
-                              model='silero_lang_detector',
-                              force_reload=True)
-                              
-get_language, read_audio = utils
-
-files_dir = torch.hub.get_dir() + '/snakers4_silero-vad_master/files'
-
-def init_onnx_model(model_path: str):
-    return onnxruntime.InferenceSession(model_path)
-
-def validate_onnx(model, inputs):
-    with torch.no_grad():
-        ort_inputs = {'input': inputs.cpu().numpy()}
-        outs = model.run(None, ort_inputs)
-        outs = [torch.Tensor(x) for x in outs]
-    return outs
-    
-model = init_onnx_model(f'{files_dir}/number_detector.onnx')
-wav = read_audio(f'{files_dir}/de.wav')
-
-language = get_language(wav, model, run_function=validate_onnx)
-print(language)
-```
-
-##### 95 languages
-
-```python
-import torch
-import onnxruntime
-from pprint import pprint
-
-model, lang_dict, lang_group_dict,  utils = torch.hub.load(
-                              repo_or_dir='snakers4/silero-vad',
-                              model='silero_lang_detector_95',
-                              force_reload=True)
-                              
-get_language_and_group, read_audio = utils
-
-files_dir = torch.hub.get_dir() + '/snakers4_silero-vad_master/files'
-
-def init_onnx_model(model_path: str):
-    return onnxruntime.InferenceSession(model_path)
-
-def validate_onnx(model, inputs):
-    with torch.no_grad():
-        ort_inputs = {'input': inputs.cpu().numpy()}
-        outs = model.run(None, ort_inputs)
-        outs = [torch.Tensor(x) for x in outs]
-    return outs
-    
-model = init_onnx_model(f'{files_dir}/lang_classifier_95.onnx')
-wav = read_audio(f'{files_dir}/de.wav')
-
-languages, language_groups = get_language_and_group(wav, model, lang_dict, lang_group_dict, top_n=2, run_function=validate_onnx)
-
-for i in languages:
-  pprint(f'Language: {i[0]} with prob {i[-1]}')
-
-for i in language_groups:
-  pprint(f'Language group: {i[0]} with prob {i[-1]}')
-
-```
-[![Open on Torch Hub](https://img.shields.io/badge/Torch-Hub-red?logo=pytorch&style=for-the-badge)](https://pytorch.org/hub/snakers4_silero-vad_language/)
-
-## Metrics
-
-### Performance Metrics
-
-All speed test were run on AMD Ryzen Threadripper 3960X using only 1 thread: 
-```
-torch.set_num_threads(1) # pytorch
-ort_session.intra_op_num_threads = 1 # onnx
-ort_session.inter_op_num_threads = 1 # onnx
-```
-
-#### Streaming Latency
-
-Streaming latency depends on 2 variables:
-
-- **num_steps** - number of windows to split each audio chunk into. Our post-processing class keeps previous chunk in memory (250 ms), so new chunk (also 250 ms) is appended to it. The resulting big chunk (500 ms) is split into **num_steps** overlapping windows, each 250 ms long.
-
-- **number of audio streams**
-
-So **batch size** for streaming is **num_steps * number of audio streams**. Time between receiving new audio chunks and getting results is shown in picture:
-
-| Batch size | Pytorch model time, ms | Onnx model time, ms |
-| :--------: | :--------------------: | :-----------------: |
-|   **2**    |           9            |          2          |
-|   **4**    |           11           |          4          |
-|   **8**    |           14           |          7          |
-|   **16**   |           19           |         12          |
-|   **40**   |           36           |         29          |
-|   **80**   |           64           |         55          |
-|  **120**   |           96           |         85          |
-|  **200**   |          157           |         137         |
-
-#### Full Audio Throughput
-
-**RTS** (seconds of audio processed per second, real time speed, or 1 / RTF) for full audio processing depends on **num_steps** (see previous paragraph) and **batch size** (bigger is better).
-
-| Batch size | num_steps | Pytorch model RTS | Onnx model RTS |
-| :--------: | :-------: | :---------------: | :------------: |
-|   **40**   |   **4**   |        68         |       86       |
-|   **40**   |   **8**   |        34         |       43       |
-|   **80**   |   **4**   |        78         |       91       |
-|   **80**   |   **8**   |        39         |       45       |
-|  **120**   |   **4**   |        78         |       88       |
-|  **120**   |   **8**   |        39         |       44       |
-|  **200**   |   **4**   |        80         |       91       |
-|  **200**   |   **8**   |        40         |       46       |
-
-### VAD Quality Metrics
-
-We use random 250 ms audio chunks for validation. Speech to non-speech ratio among chunks is about ~50/50 (i.e. balanced). Speech chunks are sampled from real audios in four different languages (English, Russian, Spanish, German), then random background noise is added to some of them (~40%). 
-
-Since our VAD (only VAD, other networks are more flexible) was trained on chunks of the same length, model's output is just one float from 0 to 1 - **speech probability**. We use speech probabilities as thresholds for precision-recall curve. This can be extended to 100 - 150 ms. Less than 100 - 150 ms cannot be distinguished as speech with confidence.
-
-[Webrtc](https://github.com/wiseman/py-webrtcvad) splits audio into frames, each frame has corresponding number (0 **or** 1). We use 30ms frames for webrtc, so each 250 ms chunk is split into 8 frames, their **mean** value is used as a threshold for plot.
-
-[Auditok](https://github.com/amsehili/auditok) - logic same as Webrtc, but we use 50ms frames.
-
-![image](https://user-images.githubusercontent.com/36505480/107667211-06cf2680-6c98-11eb-9ee5-37eb4596260f.png)
-
-## FAQ
-
-### VAD Parameter Fine Tuning
-
-#### Classic way
-
-**This is straightforward classic method `get_speech_ts` where thresholds (`trig_sum` and `neg_trig_sum`) are specified by users**
-- Among others, we provide several [utils](https://github.com/snakers4/silero-vad/blob/8b28767292b424e3e505c55f15cd3c4b91e4804b/utils.py#L52-L59) to simplify working with VAD;
-- We provide sensible basic hyper-parameters that work for us, but your case can be different;
-- `trig_sum` - overlapping windows are used for each audio chunk, trig sum defines average probability among those windows for switching into triggered state (speech state);
-- `neg_trig_sum` - same as `trig_sum`, but for switching from triggered to non-triggered state (non-speech)
-- `num_steps` - nubmer of overlapping windows to split audio chunk into (we recommend 4 or 8)
-- `num_samples_per_window` - number of samples in each window, our models were trained using `4000` samples (250 ms) per window, so this is preferable value (lesser values reduce [quality](https://github.com/snakers4/silero-vad/issues/2#issuecomment-750840434));
-- `min_speech_samples` - minimum speech chunk duration in samples
-- `min_silence_samples` - minimum silence duration in samples between to separate speech chunks
-
-Optimal parameters may vary per domain, but we provided a tiny tool to learn the best parameters. You can invoke `speech_timestamps` with visualize_probs=True (`pandas` required):
-
-```
-speech_timestamps = get_speech_ts(wav, model,
-                                  num_samples_per_window=4000,
-                                  num_steps=4,
-                                  visualize_probs=True)
-```
-
-#### Adaptive way
-
-**Adaptive algorithm (`get_speech_ts_adaptive`) automatically selects thresholds (`trig_sum` and `neg_trig_sum`) based on median speech probabilities over the whole audio, SOME ARGUMENTS VARY FROM THE CLASSIC WAY FUNCTION ARGUMENTS**
-- `batch_size` - batch size to feed to silero VAD (default - `200`)
-- `step` - step size in samples, (default - `500`) (`num_samples_per_window` / `num_steps` from classic method)
-- `num_samples_per_window` -  number of samples in each window, our models were trained using `4000` samples (250 ms) per window, so this is preferable value (lesser values reduce [quality](https://github.com/snakers4/silero-vad/issues/2#issuecomment-750840434));
-- `min_speech_samples` - minimum speech chunk duration in samples (default - `10000`)
-- `min_silence_samples` - minimum silence duration in samples between to separate speech chunks (default - `4000`)
-- `speech_pad_samples` - widen speech by this amount of samples each side (default - `2000`)
-
-```
-speech_timestamps = get_speech_ts_adaptive(wav, model,
-                                  num_samples_per_window=4000,
-                                  step=500,
-                                  visualize_probs=True)
-```
-
-
-The chart should looks something like this:
-
-![image](https://user-images.githubusercontent.com/12515440/106242896-79142580-6219-11eb-9add-fa7195d6fd26.png)
-
-With this particular example you can try shorter chunks (`num_samples_per_window=1600`), but this results in too much noise:
-
-![image](https://user-images.githubusercontent.com/12515440/106243014-a8c32d80-6219-11eb-8374-969f372807f1.png)
-
-
-### How VAD Works
-
-- Audio is split into 250 ms chunks (you can choose any chunk size, but quality with chunks shorter than 100ms will suffer and there will be more false positives and "unnatural" pauses);
-- VAD keeps record of a previous chunk (or zeros at the beginning of the stream);
-- Then this 500 ms audio (250 ms + 250 ms) is split into N (typically 4 or 8) windows and the model is applied to this window batch. Each window is 250 ms long (naturally, windows overlap);
-- Then probability is averaged across these windows;
-- Though typically pauses in speech are 300 ms+ or longer (pauses less than 200-300ms are typically not meaninful), it is hard to confidently classify speech vs noise / music on very short chunks (i.e. 30 - 50ms);
-- ~~We are working on lifting this limitation, so that you can use 100 - 125ms windows~~;
-
-### VAD Quality Metrics Methodology
-
-Please see [Quality Metrics](#quality-metrics)
-
-### How Number Detector Works
-
-- It is recommended to split long audio into short ones (< 15s) and apply model on each of them;
-- Number Detector can classify if the whole audio contains a number, or if each audio frame contains a number;
-- Audio is splitted into frames in a certain way, so, having a per-frame output, we can restore timing bounds for a numbers with an accuracy of about 0.2s;
-
-### How Language Classifier Works
-
-- **99%** validation accuracy
-- Language classifier was trained using audio samples in 4 languages: **Russian**, **English**, **Spanish**, **German**
-- More languages TBD
-- Arbitrary audio length can be used, although network was trained using audio shorter than 15 seconds
-
-### How Language Classifier 95 Works
-
-- **85%** validation accuracy among 95 languages, **90%** validation accuracy among [58 language groups](https://github.com/snakers4/silero-vad/blob/master/files/lang_group_dict_95.json)
-- Language classifier 95 was trained using audio samples in [95 languages](https://github.com/snakers4/silero-vad/blob/master/files/lang_dict_95.json)
-- Arbitrary audio length can be used, although network was trained using audio shorter than 20 seconds
-
-## Contact
-
-### Get in Touch
-
-Try our models, create an [issue](https://github.com/snakers4/silero-vad/issues/new), start a [discussion](https://github.com/snakers4/silero-vad/discussions/new), join our telegram [chat](https://t.me/silero_speech), [email](mailto:hello@silero.ai) us, read our [news](https://t.me/silero_news).
-
-### Commercial Inquiries
-
-Please see our [wiki](https://github.com/snakers4/silero-models/wiki) and [tiers](https://github.com/snakers4/silero-models/wiki/Licensing-and-Tiers) for relevant information and [email](mailto:hello@silero.ai) us directly.
-
-## Further reading
-
-### General
-
-- Silero-models - https://github.com/snakers4/silero-models
-- Nice [thread](https://github.com/snakers4/silero-vad/discussions/16#discussioncomment-305830) in discussions
-
-### English
-
-- STT:
-  - Towards an Imagenet Moment For Speech-To-Text - [link](https://thegradient.pub/towards-an-imagenet-moment-for-speech-to-text/)
-  - A Speech-To-Text Practitioners Criticisms of Industry and Academia - [link](https://thegradient.pub/a-speech-to-text-practitioners-criticisms-of-industry-and-academia/)
-  - Modern Google-level STT Models Released - [link](https://habr.com/ru/post/519562/)
-
-- TTS:
-  - High-Quality Text-to-Speech Made Accessible, Simple and Fast - [link](https://habr.com/ru/post/549482/)
-
-- VAD:
-  - Modern Portable Voice Activity Detector Released - [link](https://habr.com/ru/post/537276/)
-
-- Text Enhancement:
-  - We have published a model for text repunctuation and recapitalization for four languages - [link](https://habr.com/ru/post/581960/) 
-
-### Chinese
-
-- STT:
-  - 迈向语音识别领域的 ImageNet 时刻 - [link](https://www.infoq.cn/article/4u58WcFCs0RdpoXev1E2)
-  - 语音领域学术界和工业界的七宗罪 - [link](https://www.infoq.cn/article/lEe6GCRjF1CNToVITvNw)
-
-### Russian
-
-- STT
-  - Последние обновления моделей распознавания речи из Silero Models - [link](https://habr.com/ru/post/577630/) 
-  - Сжимаем трансформеры: простые, универсальные и прикладные способы cделать их компактными и быстрыми - [link](https://habr.com/ru/post/563778/)
-  - Ультимативное сравнение систем распознавания речи: Ashmanov, Google, Sber, Silero, Tinkoff, Yandex - [link](https://habr.com/ru/post/559640/)
-  - Мы опубликовали современные STT модели сравнимые по качеству с Google - [link](https://habr.com/ru/post/519564/)
-  - Понижаем барьеры на вход в распознавание речи - [link](https://habr.com/ru/post/494006/)
-  - Огромный открытый датасет русской речи версия 1.0 - [link](https://habr.com/ru/post/474462/)
-  - Насколько Быстрой Можно Сделать Систему STT? - [link](https://habr.com/ru/post/531524/)
-  - Наша система Speech-To-Text - [link](https://www.silero.ai/tag/our-speech-to-text/)
-  - Speech To Text - [link](https://www.silero.ai/tag/speech-to-text/)
-
-- TTS:
-  - Мы сделали наш публичный синтез речи еще лучше - [link](https://habr.com/ru/post/563484/)
-  - Мы Опубликовали Качественный, Простой, Доступный и Быстрый Синтез Речи - [link](https://habr.com/ru/post/549480/)
-
-- VAD:
-  - Модели для Детекции Речи, Чисел и Распознавания Языков - [link](https://www.silero.ai/vad-lang-classifier-number-detector/)
-  - Мы опубликовали современный Voice Activity Detector и не только -[link](https://habr.com/ru/post/537274/)
-
-- Text Enhancement:
-  - Мы опубликовали модель, расставляющую знаки препинания и заглавные буквы в тексте на четырех языках - [link](https://habr.com/ru/post/581946/)
-
-
-## Citations
-
-```
-@misc{Silero VAD,
-  author = {Silero Team},
-  title = {Silero VAD: pre-trained enterprise-grade Voice Activity Detector (VAD), Number Detector and Language Classifier},
-  year = {2021},
-  publisher = {GitHub},
-  journal = {GitHub repository},
-  howpublished = {\url{https://github.com/snakers4/silero-vad}},
-  commit = {insert_some_commit_here},
-  email = {hello@silero.ai}
-}
-```
->>>>>>> a345715b
+```