# Датасет Silero-VAD

> Датасет создан при поддержке Фонда содействия инновациям в рамках федерального проекта «Искусственный
интеллект» национальной программы «Цифровая экономика Российской Федерации».

По ссылкам ниже представлены `.feather` файлы, содержащие размеченные с помощью Silero VAD открытые наборы аудиоданных, а также короткое описание каждого набора данных с примерами загрузки. `.feather` файлы можно открыть с помощью библиотеки `pandas`:
```python3
import pandas as pd
dataframe = pd.read_feather(PATH_TO_FEATHER_FILE)
```

Каждый `.feather` файл с разметкой содержит следующие колонки:
- `speech_timings` - разметка данного аудио. Это список, содержащий словари вида `{'start': START_SECOND, 'end': END_SECOND}`, где `START_SECOND` и `END_SECOND` - время начала и конца речи в секундах. Количество данных словарей равно количеству речевых аудио отрывков, найденных в данном аудио;
- `language` - ISO код языка данного аудио.

Колонки, содержащие информацию о загрузке аудио файла различаются и описаны для каждого набора данных ниже.

**Все данные размечены при временной дискретизации в ~30 миллисекунд (`num_samples` - 512)**

<<<<<<< HEAD
| Название             | Число часов | Число языков | Ссылка | Лицензия |
|----------------------|-------------|-------------|--------|----------|
| **Bible.is**             | 53138       | 1596        |    [URL](https://live.bible.is/)    |    [Уникальная](https://live.bible.is/terms)      |
| **globalrecordings.net** | 9743        | 6171[^1]       |    [URL](https://globalrecordings.net/en)    |    CC BY-NC-SA 4.0      |
| **VoxLingua107**         | 6628        | 107         |    [URL](https://bark.phon.ioc.ee/voxlingua107/)    |     CC BY 4.0     |
| **Common Voice**         | 30329       | 120         |    [URL](https://commonvoice.mozilla.org/en/datasets)    |     CC0     |
| **MLS**                  | 50709       | 8           |    [URL](https://www.openslr.org/94/)    |    CC BY 4.0      |
| **Итого** | **150547** | **6171+** | | | |
=======
| Название             | Число часов | Число языков | Ссылка | Лицензия | md5sum |
|----------------------|-------------|-------------|--------|----------|----------|
| **Bible.is**             | 53,138       | 1,596        |    [URL](https://live.bible.is/)    |    [Уникальная](https://live.bible.is/terms)      | ea404eeaf2cd283b8223f63002be11f9 |
| **globalrecordings.net** | 9,743        | 6,171[^1]       |    [URL](https://globalrecordings.net/en)    |    CC BY-NC-SA 4.0      | 3c5c0f31b0abd9fe94ddbe8b1e2eb326 |
| **VoxLingua107**         | 6,628        | 107         |    [URL](https://bark.phon.ioc.ee/voxlingua107/)    |     CC BY 4.0     | 5dfef33b4d091b6d399cfaf3d05f2140 |
| **Common Voice**         | 30,329       | 120         |    [URL](https://commonvoice.mozilla.org/en/datasets)    |     CC0     | 5e30a85126adf74a5fd1496e6ac8695d |
| **MLS**                  | 50,709       | 8           |    [URL](https://www.openslr.org/94/)    |    CC BY 4.0      | a339d0e94bdf41bba3c003756254ac4e |
| **Итого**                  | **150,547**       | **6,171+**         |     |    |  |
>>>>>>> 43927253

## Bible.is

[Ссылка на `.feather` файл с разметкой](https://models.silero.ai/vad_datasets/BibleIs.feather)

- Колонка `audio_link` содержит ссылки на конкретные аудио файлы.

## globalrecordings.net

[Ссылка на `.feather` файл с разметкой](https://models.silero.ai/vad_datasets/globalrecordings.feather)

<<<<<<< HEAD
- Колонка `folder_link` содержит ссылки на скачивание `.zip` архива для конкретного языка. Внимание! Ссылки на архивы дублируются, т.к каждый архив может содержать множество аудио;
- Колонка `audio_path` содержит пути до конкретного аудио после распаковки соответствующего архива из колонки `folder_link`.
=======
- Колонка `folder_link` содержит ссылки на скачивание `.zip` архива для конкретного языка. Внимание! Ссылки на архивы дублируются, т.к каждый архив может содержать множество аудио.
- Колонка `audio_path` содержит пути до конкретного аудио после распаковки соответствующего архива из колонки `folder_link`
>>>>>>> 43927253

``Количество уникальных ISO кодов данного датасета не совпадает с фактическим количеством представленных языков, т.к некоторые близкие языки могут кодироваться одним и тем же ISO кодом.``

## VoxLingua107

[Ссылка на `.feather` файл с разметкой](https://models.silero.ai/vad_datasets/VoxLingua107.feather)

<<<<<<< HEAD
- Колонка `folder_link` содержит ссылки на скачивание `.zip` архива для конкретного языка. Внимание! Ссылки на архивы дублируются, т.к каждый архив может содержать множество аудио;
- Колонка `audio_path` содержит пути до конкретного аудио после распаковки соответствующего архива из колонки `folder_link`.
=======
- Колонка `folder_link` содержит ссылки на скачивание `.zip` архива для конкретного языка. Внимание! Ссылки на архивы дублируются, т.к каждый архив может содержать множество аудио.
- Колонка `audio_path` содержит пути до конкретного аудио после распаковки соответствующего архива из колонки `folder_link`
>>>>>>> 43927253

## Common Voice

[Ссылка на `.feather` файл с разметкой](https://models.silero.ai/vad_datasets/common_voice.feather)

Этот датасет невозможно скачать по статичным ссылкам. Для загрузки необходимо перейти по [ссылке](https://commonvoice.mozilla.org/en/datasets) и, получив доступ в соответствующей форме, скачать архивы для каждого доступного языка. Внимание! Представленная разметка актуальна для версии исходного датасета `Common Voice Corpus 16.1`.

- Колонка `audio_path` содержит уникальные названия `.mp3` файлов, полученных после скачивания соответствующего датасета.

## MLS

[Ссылка на `.feather` файл с разметкой](https://models.silero.ai/vad_datasets/MLS.feather)

<<<<<<< HEAD
- Колонка `folder_link` содержит ссылки на скачивание `.zip` архива для конкретного языка. Внимание! Ссылки на архивы дублируются, т.к каждый архив может содержать множество аудио;
- Колонка `audio_path` содержит пути до конкретного аудио после распаковки соответствующего архива из колонки `folder_link`.


[^1]: Количество уникальных ISO кодов данного датасета не совпадает с фактическим количеством представленных языков, т.к некоторые близкие языки могут кодироваться одним и тем же ISO кодом.

=======
- Колонка `folder_link` содержит ссылки на скачивание `.zip` архива для конкретного языка. Внимание! Ссылки на архивы дублируются, т.к каждый архив может содержать множество аудио.
- Колонка `audio_path` содержит пути до конкретного аудио после распаковки соответствующего архива из колонки `folder_link`

## Лицензия

Данный датасет распространяется под [лицензией](https://creativecommons.org/licenses/by-nc-sa/4.0/deed.en) `CC BY-NC-SA 4.0`.

## Цитирование

```
@misc{Silero VAD Dataset,
  author = {Silero Team},
  title = {Silero-VAD Dataset: a large public Internet-scale dataset for voice activity detection for 6000+ languages},
  year = {2024},
  publisher = {GitHub},
  journal = {GitHub repository},
  howpublished = {\url{https://github.com/snakers4/silero-vad/datasets/README.md}},
  email = {hello@silero.ai}
}
```

[^1]: ``Количество уникальных ISO кодов данного датасета не совпадает с фактическим количеством представленных языков, т.к некоторые близкие языки могут кодироваться одним и тем же ISO кодом.``

>>>>>>> 43927253
<|MERGE_RESOLUTION|>--- conflicted
+++ resolved
@@ -1,115 +1,84 @@
-# Датасет Silero-VAD
-
-> Датасет создан при поддержке Фонда содействия инновациям в рамках федерального проекта «Искусственный
-интеллект» национальной программы «Цифровая экономика Российской Федерации».
-
-По ссылкам ниже представлены `.feather` файлы, содержащие размеченные с помощью Silero VAD открытые наборы аудиоданных, а также короткое описание каждого набора данных с примерами загрузки. `.feather` файлы можно открыть с помощью библиотеки `pandas`:
-```python3
-import pandas as pd
-dataframe = pd.read_feather(PATH_TO_FEATHER_FILE)
-```
-
-Каждый `.feather` файл с разметкой содержит следующие колонки:
-- `speech_timings` - разметка данного аудио. Это список, содержащий словари вида `{'start': START_SECOND, 'end': END_SECOND}`, где `START_SECOND` и `END_SECOND` - время начала и конца речи в секундах. Количество данных словарей равно количеству речевых аудио отрывков, найденных в данном аудио;
-- `language` - ISO код языка данного аудио.
-
-Колонки, содержащие информацию о загрузке аудио файла различаются и описаны для каждого набора данных ниже.
-
-**Все данные размечены при временной дискретизации в ~30 миллисекунд (`num_samples` - 512)**
-
-<<<<<<< HEAD
-| Название             | Число часов | Число языков | Ссылка | Лицензия |
-|----------------------|-------------|-------------|--------|----------|
-| **Bible.is**             | 53138       | 1596        |    [URL](https://live.bible.is/)    |    [Уникальная](https://live.bible.is/terms)      |
-| **globalrecordings.net** | 9743        | 6171[^1]       |    [URL](https://globalrecordings.net/en)    |    CC BY-NC-SA 4.0      |
-| **VoxLingua107**         | 6628        | 107         |    [URL](https://bark.phon.ioc.ee/voxlingua107/)    |     CC BY 4.0     |
-| **Common Voice**         | 30329       | 120         |    [URL](https://commonvoice.mozilla.org/en/datasets)    |     CC0     |
-| **MLS**                  | 50709       | 8           |    [URL](https://www.openslr.org/94/)    |    CC BY 4.0      |
-| **Итого** | **150547** | **6171+** | | | |
-=======
-| Название             | Число часов | Число языков | Ссылка | Лицензия | md5sum |
-|----------------------|-------------|-------------|--------|----------|----------|
-| **Bible.is**             | 53,138       | 1,596        |    [URL](https://live.bible.is/)    |    [Уникальная](https://live.bible.is/terms)      | ea404eeaf2cd283b8223f63002be11f9 |
-| **globalrecordings.net** | 9,743        | 6,171[^1]       |    [URL](https://globalrecordings.net/en)    |    CC BY-NC-SA 4.0      | 3c5c0f31b0abd9fe94ddbe8b1e2eb326 |
-| **VoxLingua107**         | 6,628        | 107         |    [URL](https://bark.phon.ioc.ee/voxlingua107/)    |     CC BY 4.0     | 5dfef33b4d091b6d399cfaf3d05f2140 |
-| **Common Voice**         | 30,329       | 120         |    [URL](https://commonvoice.mozilla.org/en/datasets)    |     CC0     | 5e30a85126adf74a5fd1496e6ac8695d |
-| **MLS**                  | 50,709       | 8           |    [URL](https://www.openslr.org/94/)    |    CC BY 4.0      | a339d0e94bdf41bba3c003756254ac4e |
-| **Итого**                  | **150,547**       | **6,171+**         |     |    |  |
->>>>>>> 43927253
-
-## Bible.is
-
-[Ссылка на `.feather` файл с разметкой](https://models.silero.ai/vad_datasets/BibleIs.feather)
-
-- Колонка `audio_link` содержит ссылки на конкретные аудио файлы.
-
-## globalrecordings.net
-
-[Ссылка на `.feather` файл с разметкой](https://models.silero.ai/vad_datasets/globalrecordings.feather)
-
-<<<<<<< HEAD
-- Колонка `folder_link` содержит ссылки на скачивание `.zip` архива для конкретного языка. Внимание! Ссылки на архивы дублируются, т.к каждый архив может содержать множество аудио;
-- Колонка `audio_path` содержит пути до конкретного аудио после распаковки соответствующего архива из колонки `folder_link`.
-=======
-- Колонка `folder_link` содержит ссылки на скачивание `.zip` архива для конкретного языка. Внимание! Ссылки на архивы дублируются, т.к каждый архив может содержать множество аудио.
-- Колонка `audio_path` содержит пути до конкретного аудио после распаковки соответствующего архива из колонки `folder_link`
->>>>>>> 43927253
-
-``Количество уникальных ISO кодов данного датасета не совпадает с фактическим количеством представленных языков, т.к некоторые близкие языки могут кодироваться одним и тем же ISO кодом.``
-
-## VoxLingua107
-
-[Ссылка на `.feather` файл с разметкой](https://models.silero.ai/vad_datasets/VoxLingua107.feather)
-
-<<<<<<< HEAD
-- Колонка `folder_link` содержит ссылки на скачивание `.zip` архива для конкретного языка. Внимание! Ссылки на архивы дублируются, т.к каждый архив может содержать множество аудио;
-- Колонка `audio_path` содержит пути до конкретного аудио после распаковки соответствующего архива из колонки `folder_link`.
-=======
-- Колонка `folder_link` содержит ссылки на скачивание `.zip` архива для конкретного языка. Внимание! Ссылки на архивы дублируются, т.к каждый архив может содержать множество аудио.
-- Колонка `audio_path` содержит пути до конкретного аудио после распаковки соответствующего архива из колонки `folder_link`
->>>>>>> 43927253
-
-## Common Voice
-
-[Ссылка на `.feather` файл с разметкой](https://models.silero.ai/vad_datasets/common_voice.feather)
-
-Этот датасет невозможно скачать по статичным ссылкам. Для загрузки необходимо перейти по [ссылке](https://commonvoice.mozilla.org/en/datasets) и, получив доступ в соответствующей форме, скачать архивы для каждого доступного языка. Внимание! Представленная разметка актуальна для версии исходного датасета `Common Voice Corpus 16.1`.
-
-- Колонка `audio_path` содержит уникальные названия `.mp3` файлов, полученных после скачивания соответствующего датасета.
-
-## MLS
-
-[Ссылка на `.feather` файл с разметкой](https://models.silero.ai/vad_datasets/MLS.feather)
-
-<<<<<<< HEAD
-- Колонка `folder_link` содержит ссылки на скачивание `.zip` архива для конкретного языка. Внимание! Ссылки на архивы дублируются, т.к каждый архив может содержать множество аудио;
-- Колонка `audio_path` содержит пути до конкретного аудио после распаковки соответствующего архива из колонки `folder_link`.
-
-
-[^1]: Количество уникальных ISO кодов данного датасета не совпадает с фактическим количеством представленных языков, т.к некоторые близкие языки могут кодироваться одним и тем же ISO кодом.
-
-=======
-- Колонка `folder_link` содержит ссылки на скачивание `.zip` архива для конкретного языка. Внимание! Ссылки на архивы дублируются, т.к каждый архив может содержать множество аудио.
-- Колонка `audio_path` содержит пути до конкретного аудио после распаковки соответствующего архива из колонки `folder_link`
-
-## Лицензия
-
-Данный датасет распространяется под [лицензией](https://creativecommons.org/licenses/by-nc-sa/4.0/deed.en) `CC BY-NC-SA 4.0`.
-
-## Цитирование
-
-```
-@misc{Silero VAD Dataset,
-  author = {Silero Team},
-  title = {Silero-VAD Dataset: a large public Internet-scale dataset for voice activity detection for 6000+ languages},
-  year = {2024},
-  publisher = {GitHub},
-  journal = {GitHub repository},
-  howpublished = {\url{https://github.com/snakers4/silero-vad/datasets/README.md}},
-  email = {hello@silero.ai}
-}
-```
-
-[^1]: ``Количество уникальных ISO кодов данного датасета не совпадает с фактическим количеством представленных языков, т.к некоторые близкие языки могут кодироваться одним и тем же ISO кодом.``
-
->>>>>>> 43927253
+# Датасет Silero-VAD
+
+> Датасет создан при поддержке Фонда содействия инновациям в рамках федерального проекта «Искусственный
+интеллект» национальной программы «Цифровая экономика Российской Федерации».
+
+По ссылкам ниже представлены `.feather` файлы, содержащие размеченные с помощью Silero VAD открытые наборы аудиоданных, а также короткое описание каждого набора данных с примерами загрузки. `.feather` файлы можно открыть с помощью библиотеки `pandas`:
+```python3
+import pandas as pd
+dataframe = pd.read_feather(PATH_TO_FEATHER_FILE)
+```
+
+Каждый `.feather` файл с разметкой содержит следующие колонки:
+- `speech_timings` - разметка данного аудио. Это список, содержащий словари вида `{'start': START_SECOND, 'end': END_SECOND}`, где `START_SECOND` и `END_SECOND` - время начала и конца речи в секундах. Количество данных словарей равно количеству речевых аудио отрывков, найденных в данном аудио;
+- `language` - ISO код языка данного аудио.
+
+Колонки, содержащие информацию о загрузке аудио файла различаются и описаны для каждого набора данных ниже.
+
+**Все данные размечены при временной дискретизации в ~30 миллисекунд (`num_samples` - 512)**
+
+| Название             | Число часов | Число языков | Ссылка | Лицензия | md5sum |
+|----------------------|-------------|-------------|--------|----------|----------|
+| **Bible.is**             | 53,138       | 1,596        |    [URL](https://live.bible.is/)    |    [Уникальная](https://live.bible.is/terms)      | ea404eeaf2cd283b8223f63002be11f9 |
+| **globalrecordings.net** | 9,743        | 6,171[^1]       |    [URL](https://globalrecordings.net/en)    |    CC BY-NC-SA 4.0      | 3c5c0f31b0abd9fe94ddbe8b1e2eb326 |
+| **VoxLingua107**         | 6,628        | 107         |    [URL](https://bark.phon.ioc.ee/voxlingua107/)    |     CC BY 4.0     | 5dfef33b4d091b6d399cfaf3d05f2140 |
+| **Common Voice**         | 30,329       | 120         |    [URL](https://commonvoice.mozilla.org/en/datasets)    |     CC0     | 5e30a85126adf74a5fd1496e6ac8695d |
+| **MLS**                  | 50,709       | 8           |    [URL](https://www.openslr.org/94/)    |    CC BY 4.0      | a339d0e94bdf41bba3c003756254ac4e |
+| **Итого**                  | **150,547**       | **6,171+**         |     |    |  |
+
+## Bible.is
+
+[Ссылка на `.feather` файл с разметкой](https://models.silero.ai/vad_datasets/BibleIs.feather)
+
+- Колонка `audio_link` содержит ссылки на конкретные аудио файлы.
+
+## globalrecordings.net
+
+[Ссылка на `.feather` файл с разметкой](https://models.silero.ai/vad_datasets/globalrecordings.feather)
+
+- Колонка `folder_link` содержит ссылки на скачивание `.zip` архива для конкретного языка. Внимание! Ссылки на архивы дублируются, т.к каждый архив может содержать множество аудио.
+- Колонка `audio_path` содержит пути до конкретного аудио после распаковки соответствующего архива из колонки `folder_link`
+
+``Количество уникальных ISO кодов данного датасета не совпадает с фактическим количеством представленных языков, т.к некоторые близкие языки могут кодироваться одним и тем же ISO кодом.``
+
+## VoxLingua107
+
+[Ссылка на `.feather` файл с разметкой](https://models.silero.ai/vad_datasets/VoxLingua107.feather)
+
+- Колонка `folder_link` содержит ссылки на скачивание `.zip` архива для конкретного языка. Внимание! Ссылки на архивы дублируются, т.к каждый архив может содержать множество аудио.
+- Колонка `audio_path` содержит пути до конкретного аудио после распаковки соответствующего архива из колонки `folder_link`
+
+## Common Voice
+
+[Ссылка на `.feather` файл с разметкой](https://models.silero.ai/vad_datasets/common_voice.feather)
+
+Этот датасет невозможно скачать по статичным ссылкам. Для загрузки необходимо перейти по [ссылке](https://commonvoice.mozilla.org/en/datasets) и, получив доступ в соответствующей форме, скачать архивы для каждого доступного языка. Внимание! Представленная разметка актуальна для версии исходного датасета `Common Voice Corpus 16.1`.
+
+- Колонка `audio_path` содержит уникальные названия `.mp3` файлов, полученных после скачивания соответствующего датасета.
+
+## MLS
+
+[Ссылка на `.feather` файл с разметкой](https://models.silero.ai/vad_datasets/MLS.feather)
+
+- Колонка `folder_link` содержит ссылки на скачивание `.zip` архива для конкретного языка. Внимание! Ссылки на архивы дублируются, т.к каждый архив может содержать множество аудио.
+- Колонка `audio_path` содержит пути до конкретного аудио после распаковки соответствующего архива из колонки `folder_link`
+
+## Лицензия
+
+Данный датасет распространяется под [лицензией](https://creativecommons.org/licenses/by-nc-sa/4.0/deed.en) `CC BY-NC-SA 4.0`.
+
+## Цитирование
+
+```
+@misc{Silero VAD Dataset,
+  author = {Silero Team},
+  title = {Silero-VAD Dataset: a large public Internet-scale dataset for voice activity detection for 6000+ languages},
+  year = {2024},
+  publisher = {GitHub},
+  journal = {GitHub repository},
+  howpublished = {\url{https://github.com/snakers4/silero-vad/datasets/README.md}},
+  email = {hello@silero.ai}
+}
+```
+
+[^1]: ``Количество уникальных ISO кодов данного датасета не совпадает с фактическим количеством представленных языков, т.к некоторые близкие языки могут кодироваться одним и тем же ISO кодом.``